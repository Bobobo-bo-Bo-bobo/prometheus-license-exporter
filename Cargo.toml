[package]
name = "prometheus-license-exporter"
<<<<<<< HEAD
version = "1.4.1-20220526"
=======
version = "1.4.2"
>>>>>>> f66b239f
edition = "2021"

# See more keys and their definitions at https://doc.rust-lang.org/cargo/reference/manifest.html

[dependencies]
chrono = "0.4.19"
fern = "0.6.1"
getopts = "0.2.21"
lazy_static = "1.4.0"
log = "0.4.17"
prometheus = { version = "0.13.1", features = ["process"] }
quick-xml = "0.23.0"
regex = "1.5.6"
reqwest = { version = "0.11.10", features = ["blocking", "native-tls"] }
serde = { version = "1.0.137", features = ["derive"] }
serde_json = "1.0.81"
serde_yaml = "0.8.24"
simple-error = "0.2.3"
tokio = { version = "1.18.2", features = ["full"] }
warp = "0.3.2"<|MERGE_RESOLUTION|>--- conflicted
+++ resolved
@@ -1,10 +1,6 @@
 [package]
 name = "prometheus-license-exporter"
-<<<<<<< HEAD
-version = "1.4.1-20220526"
-=======
-version = "1.4.2"
->>>>>>> f66b239f
+version = "1.4.2-20220526"
 edition = "2021"
 
 # See more keys and their definitions at https://doc.rust-lang.org/cargo/reference/manifest.html
